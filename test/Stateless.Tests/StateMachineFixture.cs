﻿using System;
using System.Collections.Generic;
using System.Diagnostics;
using System.Linq;
using System.Threading;
using Xunit;

namespace Stateless.Tests
{
    public class StateMachineFixture
    {
        const string
            StateA = "A", StateB = "B", StateC = "C",
            TriggerX = "X", TriggerY = "Y";

        int _numCalls = 0;

        void CountCalls()
        {
            _numCalls++;
        }

        [Fact]
        public void CanUseReferenceTypeMarkers()
        {
            RunSimpleTest(
                new[] { StateA, StateB, StateC },
                new[] { TriggerX, TriggerY });
        }

        [Fact]
        public void CanUseValueTypeMarkers()
        {
            RunSimpleTest(
                Enum.GetValues(typeof(State)).Cast<State>(),
                Enum.GetValues(typeof(Trigger)).Cast<Trigger>());
        }

        void RunSimpleTest<TState, TTransition>(IEnumerable<TState> states, IEnumerable<TTransition> transitions)
        {
            var a = states.First();
            var b = states.Skip(1).First();
            var x = transitions.First();

            var sm = new StateMachine<TState, TTransition>(a);

            sm.Configure(a)
                .Permit(x, b);

            sm.Fire(x);

            Assert.Equal(b, sm.State);
        }

        [Fact]
        public void InitialStateIsCurrent()
        {
            var initial = State.B;
            var sm = new StateMachine<State, Trigger>(initial);
            Assert.Equal(initial, sm.State);
        }

        [Fact]
        public void StateCanBeStoredExternally()
        {
            var state = State.B;
            var sm = new StateMachine<State, Trigger>(() => state, s => state = s);
            sm.Configure(State.B).Permit(Trigger.X, State.C);
            Assert.Equal(State.B, sm.State);
            Assert.Equal(State.B, state);
            sm.Fire(Trigger.X);
            Assert.Equal(State.C, sm.State);
            Assert.Equal(State.C, state);
        }

        [Fact]
        public void SubstateIsIncludedInCurrentState()
        {
            var sm = new StateMachine<State, Trigger>(State.B);
            sm.Configure(State.B).SubstateOf(State.C);

            Assert.Equal(State.B, sm.State);
            Assert.True(sm.IsInState(State.C));
        }

        [Fact]
        public void WhenInSubstate_TriggerIgnoredInSuperstate_RemainsInSubstate()
        {
            var sm = new StateMachine<State, Trigger>(State.B);

            sm.Configure(State.B)
                .SubstateOf(State.C);

            sm.Configure(State.C)
                .Ignore(Trigger.X);

            sm.Fire(Trigger.X);

            Assert.Equal(State.B, sm.State);
        }

        [Fact]
        public void PermittedTriggersIncludeSuperstatePermittedTriggers()
        {
            var sm = new StateMachine<State, Trigger>(State.B);

            sm.Configure(State.A)
                .Permit(Trigger.Z, State.B);

            sm.Configure(State.B)
                .SubstateOf(State.C)
                .Permit(Trigger.X, State.A);

            sm.Configure(State.C)
                .Permit(Trigger.Y, State.A);

            var permitted = sm.GetPermittedTriggers();

            Assert.True(permitted.Contains(Trigger.X));
            Assert.True(permitted.Contains(Trigger.Y));
            Assert.False(permitted.Contains(Trigger.Z));
        }

        [Fact]
        public void PermittedTriggersAreDistinctValues()
        {
            var sm = new StateMachine<State, Trigger>(State.B);

            sm.Configure(State.B)
                .SubstateOf(State.C)
                .Permit(Trigger.X, State.A);

            sm.Configure(State.C)
                .Permit(Trigger.X, State.B);

            var permitted = sm.GetPermittedTriggers();
            Assert.Equal(1, permitted.Count());
            Assert.Equal(Trigger.X, permitted.First());
        }

        [Fact]
        public void AcceptedTriggersRespectGuards()
        {
            var sm = new StateMachine<State, Trigger>(State.B);

            sm.Configure(State.B)
                .PermitIf(Trigger.X, State.A, () => false);

            Assert.Equal(0, sm.GetPermittedTriggers().Count());
        }

        [Fact]
        public void AcceptedTriggersRespectMultipleGuards()
        {
            var sm = new StateMachine<State, Trigger>(State.B);

            sm.Configure(State.B)
                .PermitIf(Trigger.X, State.A,
                    new Tuple<Func<bool>, string>(() => true, "1"),
                    new Tuple<Func<bool>, string>(() => false, "2"));

            Assert.Equal(0, sm.GetPermittedTriggers().Count());
        }

        [Fact]
        public void WhenDiscriminatedByGuard_ChoosesPermitedTransition()
        {
            var sm = new StateMachine<State, Trigger>(State.B);

            sm.Configure(State.B)
                .PermitIf(Trigger.X, State.A, () => false)
                .PermitIf(Trigger.X, State.C, () => true);

            sm.Fire(Trigger.X);

            Assert.Equal(State.C, sm.State);
        }

        [Fact]
        public void WhenDiscriminatedByMultiConditionGuard_ChoosesPermitedTransition()
        {
            var sm = new StateMachine<State, Trigger>(State.B);

            sm.Configure(State.B)
                .PermitIf(Trigger.X, State.A,
                    new Tuple<Func<bool>, string>(() => true, "1"),
                    new Tuple<Func<bool>, string>(() => false, "2"))
                .PermitIf(Trigger.X, State.C,
                    new Tuple<Func<bool>, string>(() => true, "1"),
                    new Tuple<Func<bool>, string>(() => true, "2"));

            sm.Fire(Trigger.X);

            Assert.Equal(State.C, sm.State);
        }

        [Fact]
        public void WhenTriggerIsIgnored_ActionsNotExecuted()
        {
            var sm = new StateMachine<State, Trigger>(State.B);

            bool fired = false;

            sm.Configure(State.B)
                .OnEntry(t => fired = true)
                .Ignore(Trigger.X);

            sm.Fire(Trigger.X);

            Assert.False(fired);
        }

        [Fact]
        public void IfSelfTransitionPermited_ActionsFire()
        {
            var sm = new StateMachine<State, Trigger>(State.B);

            bool fired = false;

            sm.Configure(State.B)
                .OnEntry(t => fired = true)
                .PermitReentry(Trigger.X);

            sm.Fire(Trigger.X);

            Assert.True(fired);
        }

        [Fact]
        public void ImplicitReentryIsDisallowed()
        {
            var sm = new StateMachine<State, Trigger>(State.B);

            Assert.Throws<ArgumentException>(() => sm.Configure(State.B)
               .Permit(Trigger.X, State.B));
        }

        [Fact]
        public void TriggerParametersAreImmutableOnceSet()
        {
            var sm = new StateMachine<State, Trigger>(State.B);
            sm.SetTriggerParameters<string, int>(Trigger.X);
            Assert.Throws<InvalidOperationException>(() => sm.SetTriggerParameters<string>(Trigger.X));
        }

        [Fact]
        public void ExceptionThrownForInvalidTransition()
        {
            var sm = new StateMachine<State, Trigger>(State.A);
            var exception = Assert.Throws<InvalidOperationException>(() => sm.Fire(Trigger.X));
            Assert.Equal(exception.Message, "No valid leaving transitions are permitted from state 'A' for trigger 'X'. Consider ignoring the trigger.");
        }

        [Fact]
        public void ExceptionThrownForInvalidTransitionMentionsGuardDescriptionIfPresent()
        {
            // If guard description is empty then method name of guard is used
            // so I have skipped empty description test.
            const string guardDescription = "test";

            var sm = new StateMachine<State, Trigger>(State.A);
            sm.Configure(State.A).PermitIf(Trigger.X, State.B, () => false, guardDescription);
            var exception = Assert.Throws<InvalidOperationException>(() => sm.Fire(Trigger.X));
            Assert.Equal(exception.Message, "Trigger 'X' is valid for transition from state 'A' but a guard conditions are not met. Guard descriptions: 'test'.");
        }

        [Fact]
        public void ExceptionThrownForInvalidTransitionMentionsMultiGuardGuardDescriptionIfPresent()
        {
            var sm = new StateMachine<State, Trigger>(State.A);
            sm.Configure(State.A).PermitIf(Trigger.X, State.B,
                new Tuple<Func<bool>, string>(() => false, "test1"),
                new Tuple<Func<bool>, string>(() => false, "test2"));

            var exception = Assert.Throws<InvalidOperationException>(() => sm.Fire(Trigger.X));
            Assert.Equal(exception.Message, "Trigger 'X' is valid for transition from state 'A' but a guard conditions are not met. Guard descriptions: 'test1, test2'.");
        }

        [Fact]
        public void ParametersSuppliedToFireArePassedToEntryAction()
        {
            var sm = new StateMachine<State, Trigger>(State.B);

            var x = sm.SetTriggerParameters<string, int>(Trigger.X);

            sm.Configure(State.B)
                .Permit(Trigger.X, State.C);

            string entryArgS = null;
            int entryArgI = 0;

            sm.Configure(State.C)
                .OnEntryFrom(x, (s, i) =>
                {
                    entryArgS = s;
                    entryArgI = i;
                });

            var suppliedArgS = "something";
            var suppliedArgI = 42;

            sm.Fire(x, suppliedArgS, suppliedArgI);

            Assert.Equal(suppliedArgS, entryArgS);
            Assert.Equal(suppliedArgI, entryArgI);
        }

        [Fact]
        public void WhenAnUnhandledTriggerIsFired_TheProvidedHandlerIsCalledWithStateAndTrigger()
        {
            var sm = new StateMachine<State, Trigger>(State.B);

            State? state = null;
            Trigger? trigger = null;
            sm.OnUnhandledTrigger((s, t, u) =>
                                      {
                                          state = s;
                                          trigger = t;
                                      });

            sm.Fire(Trigger.Z);

            Assert.Equal(State.B, state);
            Assert.Equal(Trigger.Z, trigger);
        }

        [Fact]
        public void WhenATransitionOccurs_TheOnTransitionEventFires()
        {
            var sm = new StateMachine<State, Trigger>(State.B);

            sm.Configure(State.B)
                .Permit(Trigger.X, State.A);

            StateMachine<State, Trigger>.Transition transition = null;
            sm.OnTransitioned(t => transition = t);

            sm.Fire(Trigger.X);

            Assert.NotNull(transition);
            Assert.Equal(Trigger.X, transition.Trigger);
            Assert.Equal(State.B, transition.Source);
            Assert.Equal(State.A, transition.Destination);
        }

        [Fact]
        public void TheOnTransitionEventFiresBeforeTheOnEntryEvent()
        {
            var sm = new StateMachine<State, Trigger>(State.B);
            var expectedOrdering = new List<string> { "OnExit", "OnTransitioned", "OnEntry" };
            var actualOrdering = new List<string>();

            sm.Configure(State.B)
                .Permit(Trigger.X, State.A)
                .OnExit(() => actualOrdering.Add("OnExit"));

            sm.Configure(State.A)
                .OnEntry(() => actualOrdering.Add("OnEntry"));

            sm.OnTransitioned(t => actualOrdering.Add("OnTransitioned"));

            sm.Fire(Trigger.X);

            Assert.Equal(expectedOrdering.Count, actualOrdering.Count);
            for (int i = 0; i < expectedOrdering.Count; i++)
            {
                Assert.Equal(expectedOrdering[i], actualOrdering[i]);
            }
        }

        [Fact]
        public void DirectCyclicConfigurationDetected()
        {
            var sm = new StateMachine<State, Trigger>(State.A);

            Assert.Throws(typeof(ArgumentException),  () => { sm.Configure(State.A).SubstateOf(State.A); });
        }

        [Fact]
        public void NestedCyclicConfigurationDetected()
        {
            var sm = new StateMachine<State, Trigger>(State.A);
            sm.Configure(State.B).SubstateOf(State.A);

            Assert.Throws(typeof(ArgumentException), () => { sm.Configure(State.A).SubstateOf(State.B); });
        }

        [Fact]
        public void NestedTwoLevelsCyclicConfigurationDetected()
        {
            var sm = new StateMachine<State, Trigger>(State.A);
            sm.Configure(State.B).SubstateOf(State.A);
            sm.Configure(State.C).SubstateOf(State.B);

            Assert.Throws(typeof(ArgumentException), () => { sm.Configure(State.A).SubstateOf(State.C); });
        }

        [Fact]
        public void DelayedNestedCyclicConfigurationDetected()
        {
            // Set up two states and substates, then join them
            var sm = new StateMachine<State, Trigger>(State.A);
            sm.Configure(State.B).SubstateOf(State.A);

            sm.Configure(State.C);
            sm.Configure(State.A).SubstateOf(State.C);

            Assert.Throws(typeof(ArgumentException), () => { sm.Configure(State.C).SubstateOf(State.B); });
        }

        [Fact]
        public void IgnoreVsPermitReentry()
        {
            var sm = new StateMachine<State, Trigger>(State.A);

            sm.Configure(State.A)
                .OnEntry(CountCalls)
                .PermitReentry(Trigger.X)
                .Ignore(Trigger.Y);

            _numCalls = 0;

            sm.Fire(Trigger.X);
            sm.Fire(Trigger.Y);

            Assert.Equal(1, _numCalls);
        }

        [Fact]
        public void IgnoreVsPermitReentryFrom()
        {
            var sm = new StateMachine<State, Trigger>(State.A);

            sm.Configure(State.A)
                .OnEntryFrom(Trigger.X, CountCalls)
                .OnEntryFrom(Trigger.Y, CountCalls)
                .PermitReentry(Trigger.X)
                .Ignore(Trigger.Y);

            _numCalls = 0;

            sm.Fire(Trigger.X);
            sm.Fire(Trigger.Y);

            Assert.Equal(1, _numCalls);
        }

        [Fact]
        public void IfSelfTransitionPermited_ActionsFire_InSubstate()
        {
            var sm = new StateMachine<State, Trigger>(State.A);

            bool onEntryStateBfired = false;
            bool onExitStateBfired = false;
            bool onExitStateAfired = false;

            sm.Configure(State.B)
                .OnEntry(t => onEntryStateBfired = true)
                .PermitReentry(Trigger.X)
                .OnExit(t => onExitStateBfired = true);

            sm.Configure(State.A)
                .SubstateOf(State.B)
                .OnExit(t => onExitStateAfired = true);

            sm.Fire(Trigger.X);

            Assert.Equal(State.B, sm.State);
            Assert.True(onEntryStateBfired);
            Assert.True(onExitStateBfired);
            Assert.True(onExitStateAfired);
        }

<<<<<<< HEAD
        [Fact]
        public void TransitionWhenParameterizedGuardTrue()
        {
            var sm = new StateMachine<State, Trigger>(State.A);
            var x = sm.SetTriggerParameters<int>(Trigger.X);
            sm.Configure(State.A).PermitIf(x, State.B, i => i == 2);
            sm.Fire(x, 2);

            Assert.Equal(sm.State, State.B);
        }

        [Fact]
        public void ExceptionWhenParameterizedGuardFalse()
        {
            var sm = new StateMachine<State, Trigger>(State.A);
            var x = sm.SetTriggerParameters<int>(Trigger.X);
            sm.Configure(State.A).PermitIf(x, State.B, i => i == 3);

            Assert.Throws<InvalidOperationException>(() => sm.Fire(x, 2));
        }

        [Fact]
        public void TransitionWhenBothParameterizedGuardClausesTrue()
        {
            var sm = new StateMachine<State, Trigger>(State.A);
            var x = sm.SetTriggerParameters<int>(Trigger.X);
            var positiveGuard = Tuple.Create(new Func<int, bool>(o => o == 2), "Positive Guard");
            var negativeGuard = Tuple.Create(new Func<int, bool>(o => o != 3), "Negative Guard");
            sm.Configure(State.A).PermitIf(x, State.B, positiveGuard, negativeGuard);
            sm.Fire(x, 2);

            Assert.Equal(sm.State, State.B);
        }

        [Fact]
        public void ExceptionWhenBothParameterizedGuardClausesFalse()
        {
            var sm = new StateMachine<State, Trigger>(State.A);
            var x = sm.SetTriggerParameters<int>(Trigger.X);
            // Create Two guards that both must be true
            var positiveGuard = Tuple.Create(new Func<int, bool>(o => o == 2), "Positive Guard");
            var negativeGuard = Tuple.Create(new Func<int, bool>(o => o != 3), "Negative Guard");
            sm.Configure(State.A).PermitIf(x, State.B, positiveGuard, negativeGuard);

            Assert.Throws<InvalidOperationException>(() => sm.Fire(x, 3));
        }

        [Fact]
        public void TransitionWhenGuardReturnsTrueOnTriggerWithMultipleParameters()
        {
            var sm = new StateMachine<State, Trigger>(State.A);
            var x = sm.SetTriggerParameters<string, int>(Trigger.X);
            sm.Configure(State.A).PermitIf(x, State.B, (s, i) => s == "3" && i == 3);
            sm.Fire(x, "3", 3);
            Assert.Equal(sm.State, State.B);
        }

        [Fact]
        public void ExceptionWhenGuardFalseOnTriggerWithMultipleParameters()
        {
            var sm = new StateMachine<State, Trigger>(State.A);
            var x = sm.SetTriggerParameters<string, int>(Trigger.X);
            sm.Configure(State.A).PermitIf(x, State.B, (s, i) => s == "3" && i == 3);
            Assert.Equal(sm.State, State.A);

            Assert.Throws<InvalidOperationException>(() => sm.Fire(x, "2", 2));
            Assert.Throws<InvalidOperationException>(() => sm.Fire(x, "3", 2));
            Assert.Throws<InvalidOperationException>(() => sm.Fire(x, "2", 3));
        }

        [Fact]
        public void TransitionWhenPermitIfHasMultipleExclusiveGuards()
        {
            var sm = new StateMachine<State, Trigger>(State.A);
            var x = sm.SetTriggerParameters<int>(Trigger.X);
            sm.Configure(State.A)
                .PermitIf(x, State.B, (i) => i == 3)
                .PermitIf(x, State.C, (i) => i == 2);
            sm.Fire(x, 3);
            Assert.Equal(sm.State, State.B);
        }

        [Fact]
        public void ExceptionWhenPermitIfHasMultipleNonExclusiveGuards()
        {
            var sm = new StateMachine<State, Trigger>(State.A);
            var x = sm.SetTriggerParameters<int>(Trigger.X);
            sm.Configure(State.A).PermitIf(x, State.B, (i) => i % 2 == 0)  // Is Even
                .PermitIf(x, State.C, (i) => i == 2);

            Assert.Throws<InvalidOperationException>(() => sm.Fire(x, 2));
        }
        
        [Fact]
        public void TransitionWhenPermitDyanmicIfHasMultipleExclusiveGuards()
        {
            var sm = new StateMachine<State, Trigger>(State.A);
            var x = sm.SetTriggerParameters<int>(Trigger.X);
            sm.Configure(State.A)
                .PermitDynamicIf(x, (i) => i == 3 ? State.B : State.C, (i) => i == 3 || i == 5)
                .PermitDynamicIf(x, (i) => i == 2 ? State.C : State.D, (i) => i == 2 || i == 4);
            sm.Fire(x, 3);
            Assert.Equal(sm.State, State.B);
        }

        [Fact]
        public void ExceptionWhenPermitDyanmicIfHasMultipleNonExclusiveGuards()
        {
            var sm = new StateMachine<State, Trigger>(State.A);
            var x = sm.SetTriggerParameters<int>(Trigger.X);
            sm.Configure(State.A).PermitDynamicIf(x, (i) => i == 4 ? State.B : State.C, (i) => i % 2 == 0)
                .PermitDynamicIf(x, (i) => i == 2 ? State.C : State.D, (i) => i == 2);

            Assert.Throws<InvalidOperationException>(() => sm.Fire(x, 2));
        }

        [Fact]
        public void TransitionWhenPermitIfHasMultipleExclusiveGuardsWithSuperStateTrue()
        {
            var sm = new StateMachine<State, Trigger>(State.B);
            var x = sm.SetTriggerParameters<int>(Trigger.X);
            sm.Configure(State.A).PermitIf(x, State.D, (i) => i == 3);
            {
                sm.Configure(State.B).SubstateOf(State.A).PermitIf(x, State.C, (i) => i == 2);
            }
            sm.Fire(x, 3);
            Assert.Equal(sm.State, State.D);
        }

        [Fact]
        public void TransitionWhenPermitIfHasMultipleExclusiveGuardsWithSuperStateFalse()
        {
            var sm = new StateMachine<State, Trigger>(State.B);
            var x = sm.SetTriggerParameters<int>(Trigger.X);
            sm.Configure(State.A).PermitIf(x, State.D, (i) => i == 3);
            {
                sm.Configure(State.B).SubstateOf(State.A).PermitIf(x, State.C, (i) => i == 2);
            }
            sm.Fire(x, 2);
            Assert.Equal(sm.State, State.C);
        }

        [Fact]
        public void TransitionWhenPermitReentryIfParameterizedGuardTrue()
        {
            var sm = new StateMachine<State, Trigger>(State.A);
            var x = sm.SetTriggerParameters<int>(Trigger.X);
            sm.Configure(State.A)
                .PermitReentryIf(x, (i) => i == 3 );
            sm.Fire(x, 3);
            Assert.Equal(sm.State, State.A);
        }

        [Fact]
        public void TransitionWhenPermitReentryIfParameterizedGuardFalse()
        {
            var sm = new StateMachine<State, Trigger>(State.A);
            var x = sm.SetTriggerParameters<int>(Trigger.X);
            sm.Configure(State.A)
                .PermitReentryIf(x, (i) => i == 3);

            Assert.Throws<InvalidOperationException>(() => sm.Fire(x, 2));
        }

        [Fact]
        public void NoTransitionWhenIgnoreIfParameterizedGuardTrue()
        {
            var sm = new StateMachine<State, Trigger>(State.A);
            var x = sm.SetTriggerParameters<int>(Trigger.X);
            sm.Configure(State.A).IgnoreIf(x, (i) => i == 3);
            sm.Fire(x, 3);

            Assert.Equal(sm.State, State.A);
        }

        [Fact]
        public void ExceptionWhenIgnoreIfParameterizedGuardFalse()
        {
            var sm = new StateMachine<State, Trigger>(State.A);
            var x = sm.SetTriggerParameters<int>(Trigger.X);
            sm.Configure(State.A).IgnoreIf(x, (i) => i == 3);

            Assert.Throws<InvalidOperationException>(() => sm.Fire(x, 2));
=======
        /// <summary>
        /// Verifies guard clauses are only called one time during a transition evaluation.
        /// </summary>
        [Fact]
        public void GuardClauseCalledOnlyOnce()
        {
            var sm = new StateMachine<State, Trigger>(State.A);
            int i = 0;

            sm.Configure(State.A).PermitIf(Trigger.X, State.B, () =>
            {
                ++i;
                return true;
            });

            sm.Fire(Trigger.X);

            Assert.Equal(1, i);
>>>>>>> e50e08bc
        }
    }
}<|MERGE_RESOLUTION|>--- conflicted
+++ resolved
@@ -471,7 +471,6 @@
             Assert.True(onExitStateAfired);
         }
 
-<<<<<<< HEAD
         [Fact]
         public void TransitionWhenParameterizedGuardTrue()
         {
@@ -655,7 +654,7 @@
             sm.Configure(State.A).IgnoreIf(x, (i) => i == 3);
 
             Assert.Throws<InvalidOperationException>(() => sm.Fire(x, 2));
-=======
+
         /// <summary>
         /// Verifies guard clauses are only called one time during a transition evaluation.
         /// </summary>
@@ -674,7 +673,6 @@
             sm.Fire(Trigger.X);
 
             Assert.Equal(1, i);
->>>>>>> e50e08bc
         }
     }
 }